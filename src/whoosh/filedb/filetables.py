--- conflicted
+++ resolved
@@ -270,8 +270,6 @@
         # Return (directory_position, number_of_hash_entries)
         return self.buckets[keyhash & 255]
 
-<<<<<<< HEAD
-=======
     def _key_position(self, key):
         keyhash = self.hash_func(key.encode('latin-1'))
         hpos, hslots = self._hashtable_info(keyhash)
@@ -281,7 +279,6 @@
         
         return self.dbfile.get_long(slotpos + _INT_SIZE)
 
->>>>>>> 75ef4660
     def _key_at(self, pos):
         keylen = self.dbfile.get_uint(pos)
         return self.read(pos + lengths_size, keylen)
